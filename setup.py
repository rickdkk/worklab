--- conflicted
+++ resolved
@@ -9,11 +9,7 @@
 
 setup(
 	name             		= 'worklab',
-<<<<<<< HEAD
-	version          		= '1.5.1',
-=======
 	version          		= '1.5.2',
->>>>>>> d4b303c5
 	description      		= 'Basic scripts for worklab devices',
 	author           		= 'Rick de Klerk',
 	author_email     		= 'r.de.klerk@umcg.nl',
